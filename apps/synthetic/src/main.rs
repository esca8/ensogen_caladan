--- conflicted
+++ resolved
@@ -171,22 +171,13 @@
     }
 }
 
-<<<<<<< HEAD
 fn socket_worker(socket: &mut Connection, worker: FakeWorker) {
-=======
-fn socket_worker(socket: &mut Connection) {
->>>>>>> fe190497
     let mut v = vec![0; 4096];
     let mut r = || {
         v.clear();
         let payload = Payload::deserialize(socket)?;
-<<<<<<< HEAD
         worker.work(payload.work_iterations);
         payload.serialize_into(&mut v)?;
-=======
-        work(payload.work_iterations);
-        payload.serialize_into(v)?;
->>>>>>> fe190497
         Ok(socket.write_all(&v[..])?)
     };
     loop {
@@ -209,12 +200,8 @@
     loop {
         match tcpq.accept() {
             Ok(mut c) => {
-<<<<<<< HEAD
                 let worker = worker.clone();
                 backend.spawn_thread(move || socket_worker(&mut c, worker));
-=======
-                backend.spawn_thread(move || socket_worker(&mut c));
->>>>>>> fe190497
             }
             Err(e) => {
                 println!("Listener: {}", e);
@@ -246,16 +233,12 @@
     wg.wait();
 }
 
-<<<<<<< HEAD
 fn run_memcached_preload(
     backend: Backend,
     tport: Transport,
     addr: SocketAddrV4,
     nthreads: usize,
 ) -> bool {
-=======
-fn run_memcached_preload(backend: Backend, tport: Transport, addr: SocketAddrV4, nthreads: usize) {
->>>>>>> fe190497
     let perthread = (memcached::NVALUES as usize + nthreads - 1) / nthreads;
     let join_handles: Vec<JoinHandle<_>> = (0..nthreads)
         .map(|i| {
@@ -508,8 +491,6 @@
         .collect();
     latencies.sort();
 
-<<<<<<< HEAD
-=======
     match output {
         OutputMode::Silent => {}
         OutputMode::Normal | OutputMode::Buckets => {
@@ -708,7 +689,6 @@
         .collect();
     latencies.sort();
 
->>>>>>> fe190497
     match output {
         OutputMode::Silent => {}
         OutputMode::Normal | OutputMode::Buckets => {
@@ -802,11 +782,6 @@
                     "runtime-client",
                     "spawner-server",
                     "work-bench",
-<<<<<<< HEAD
-=======
-                    "memcached-preload",
-                    "local-client",
->>>>>>> fe190497
                 ])
                 .required(true)
                 .requires_ifs(&[("runtime-client", "config"), ("spawner-server", "config")])
@@ -948,13 +923,8 @@
     let rampup = value_t_or_exit!(matches, "rampup", usize);
     let mode = matches.value_of("mode").unwrap();
     let backend = match mode {
-<<<<<<< HEAD
         "linux-server" | "linux-client" => Backend::Linux,
-        "spawner-server" | "runtime-client" | "work-bench" => Backend::Runtime,
-=======
-        "linux-server" | "linux-client" | "memcached-preload" => Backend::Linux,
         "spawner-server" | "runtime-client" | "work-bench" | "local-client" => Backend::Runtime,
->>>>>>> fe190497
         _ => unreachable!(),
     };
     let mut barrier_group = matches.value_of("barrier-leader").map(|leader| {
@@ -977,13 +947,6 @@
             let elapsed = duration_to_ns(start.elapsed());
             println!("Rate = {} ns/iteration", elapsed as f64 / iterations as f64);
         }
-<<<<<<< HEAD
-=======
-        "memcached-preload" => backend.init_and_run(config, move || {
-            run_memcached_preload(backend, tport, addr, nthreads);
-            println!("Warmup done");
-        }),
->>>>>>> fe190497
         "spawner-server" => match tport {
             Transport::Udp => {
                 backend.init_and_run(config, move || run_spawner_server(addr, fakeworker))
@@ -994,17 +957,11 @@
         },
         "linux-server" => match tport {
             Transport::Udp => backend.init_and_run(config, move || {
-<<<<<<< HEAD
                 run_linux_udp_server(backend, addr, nthreads, fakeworker)
             }),
             Transport::Tcp => {
                 backend.init_and_run(config, move || run_tcp_server(backend, addr, fakeworker))
             }
-=======
-                run_linux_udp_server(backend, addr, nthreads)
-            }),
-            Transport::Tcp => backend.init_and_run(config, move || run_tcp_server(backend, addr)),
->>>>>>> fe190497
         },
         "local-client" => {
             backend.init_and_run(config, move || {
