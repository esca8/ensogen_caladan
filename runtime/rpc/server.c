--- conflicted
+++ resolved
@@ -169,11 +169,7 @@
 	uint64_t delay = ONE_SECOND / SRPC_PROBE_RPS *
 			 atomic_read(&srpc_conn_count);
 	if (delay < SRPC_RTT)
-<<<<<<< HEAD
-		delay = 0;
-=======
 		return 0;
->>>>>>> 38c41c06
 	return delay - SRPC_RTT;
 }
 
